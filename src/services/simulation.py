--- conflicted
+++ resolved
@@ -49,14 +49,11 @@
     include_news: bool = False
     include_options: bool = False
     include_futures: bool = False
-<<<<<<< HEAD
     social_handles: List[str] = Field(
         default_factory=list,
         validation_alias=AliasChoices("social_handles", "handles", "x_handles"),
     )
-=======
     x_handles: List[str] = Field(default_factory=list, alias="handles")
->>>>>>> 75aad6a5
     seed: Optional[int] = None
 
     @property
